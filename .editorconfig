# EditorConfig is awesome:http://EditorConfig.org

# top-most EditorConfig file
root = true

# Don't use tabs for indentation.
[*]
indent_style = space


# (Please don't specify an indent_size here; that has too many unintended consequences.)

[*.sln]
indent_style = tab

[*.yml]
indent_size = 2
indent_style = space

# Code files
[*.{cs,csx,vb,vbx,h,cpp,idl}]
indent_size = 4
insert_final_newline = true
trim_trailing_whitespace = true

# MSBuild project files
[*.{csproj,vbproj,vcxproj,vcxproj.filters,proj,projitems,shproj,msbuildproj,props,targets}]
indent_size = 2

# Xml config files
[*.{ruleset,config,nuspec,resx,vsixmanifest,vsct,runsettings}]
indent_size = 2
indent_style = space

# JSON files
[*.json]
indent_size = 2
indent_style = space

[*.ps1]
indent_style = space
indent_size = 4

# Dotnet code style settings:
[*.{cs,vb}]
# Use this for member references
dotnet_style_qualification_for_field = true:warning
dotnet_style_qualification_for_property = true:warning
dotnet_style_qualification_for_method = true:warning
dotnet_style_qualification_for_event = true:warning

# Use language keywords instead of framework type names for type references
dotnet_style_predefined_type_for_locals_parameters_members = true:suggestion
dotnet_style_predefined_type_for_member_access = true:suggestion

# Suggest more modern language features when available
dotnet_style_object_initializer = true:suggestion
dotnet_style_collection_initializer = true:suggestion
dotnet_style_coalesce_expression = true:suggestion
dotnet_style_null_propagation = true:suggestion
dotnet_style_explicit_tuple_names = true:suggestion

# Non-private static fields are PascalCase
dotnet_naming_rule.non_private_static_fields_should_be_pascal_case.severity = suggestion
dotnet_naming_rule.non_private_static_fields_should_be_pascal_case.symbols = non_private_static_fields
dotnet_naming_rule.non_private_static_fields_should_be_pascal_case.style = non_private_static_field_style

dotnet_naming_symbols.non_private_static_fields.applicable_kinds = field
dotnet_naming_symbols.non_private_static_fields.applicable_accessibilities = public, protected, internal, protected internal, private protected
dotnet_naming_symbols.non_private_static_fields.required_modifiers = static

dotnet_naming_style.non_private_static_field_style.capitalization = pascal_case

# Constants are PascalCase
dotnet_naming_rule.constants_should_be_pascal_case.severity = suggestion
dotnet_naming_rule.constants_should_be_pascal_case.symbols = constants
dotnet_naming_rule.constants_should_be_pascal_case.style = constant_style

dotnet_naming_symbols.constants.applicable_kinds = field, local
dotnet_naming_symbols.constants.required_modifiers = const

dotnet_naming_style.constant_style.capitalization = pascal_case

# Static fields are camelCase
dotnet_naming_rule.static_fields_should_be_camel_case.severity = suggestion
dotnet_naming_rule.static_fields_should_be_camel_case.symbols = static_fields
dotnet_naming_rule.static_fields_should_be_camel_case.style = static_field_style

dotnet_naming_symbols.static_fields.applicable_kinds = field
dotnet_naming_symbols.static_fields.required_modifiers = static

dotnet_naming_style.static_field_style.capitalization = camel_case

# Instance fields are camelCase
dotnet_naming_rule.instance_fields_should_be_camel_case.severity = suggestion
dotnet_naming_rule.instance_fields_should_be_camel_case.symbols = instance_fields
dotnet_naming_rule.instance_fields_should_be_camel_case.style = instance_field_style

dotnet_naming_symbols.instance_fields.applicable_kinds = field

dotnet_naming_style.instance_field_style.capitalization = camel_case

# Locals and parameters are camelCase
dotnet_naming_rule.locals_should_be_camel_case.severity = suggestion
dotnet_naming_rule.locals_should_be_camel_case.symbols = locals_and_parameters
dotnet_naming_rule.locals_should_be_camel_case.style = camel_case_style

dotnet_naming_symbols.locals_and_parameters.applicable_kinds = parameter, local

dotnet_naming_style.camel_case_style.capitalization = camel_case

# Local functions are PascalCase
dotnet_naming_rule.local_functions_should_be_pascal_case.severity = suggestion
dotnet_naming_rule.local_functions_should_be_pascal_case.symbols = local_functions
dotnet_naming_rule.local_functions_should_be_pascal_case.style = local_function_style

dotnet_naming_symbols.local_functions.applicable_kinds = local_function

dotnet_naming_style.local_function_style.capitalization = pascal_case

# By default, name items with PascalCase
dotnet_naming_rule.members_should_be_pascal_case.severity = suggestion
dotnet_naming_rule.members_should_be_pascal_case.symbols = all_members
dotnet_naming_rule.members_should_be_pascal_case.style = pascal_case_style

dotnet_naming_symbols.all_members.applicable_kinds = *

dotnet_naming_style.pascal_case_style.capitalization = pascal_case

# CSharp code style settings:
[*.cs]
# Indentation preferences
csharp_indent_block_contents = true
csharp_indent_braces = false
csharp_indent_case_contents = true
csharp_indent_switch_labels = true
csharp_indent_labels = flush_left

# Usings and namespace declaration
csharp_using_directive_placement = outside_namespace:warning
csharp_style_namespace_declarations = file_scoped:warning
dotnet_sort_system_directives_first = true
dotnet_separate_import_directive_groups = false

# Prefer "var" everywhere
csharp_style_var_for_built_in_types = false
csharp_style_var_when_type_is_apparent = false:suggestion
csharp_style_var_elsewhere = false:warning
csharp_style_implicit_object_creation_when_type_is_apparent = false:warning

# Prefer method-like constructs to have a block body
csharp_style_expression_bodied_methods = false:none
csharp_style_expression_bodied_constructors = false:none
csharp_style_expression_bodied_operators = false:none

# Prefer property-like constructs to have an expression-body
csharp_style_expression_bodied_properties = true:none
csharp_style_expression_bodied_indexers = true:none
csharp_style_expression_bodied_accessors = true:none

# Suggest more modern language features when available
csharp_style_pattern_matching_over_is_with_cast_check = true:suggestion
csharp_style_pattern_matching_over_as_with_null_check = true:suggestion
csharp_style_inlined_variable_declaration = true:suggestion
csharp_style_throw_expression = true:suggestion
csharp_style_conditional_delegate_call = true:suggestion
csharp_style_prefer_index_operator = true:silent
csharp_style_prefer_range_operator = true:silent

# Newline settings
csharp_new_line_before_open_brace = all
csharp_new_line_before_else = true
csharp_new_line_before_catch = true
csharp_new_line_before_finally = true
csharp_new_line_before_members_in_object_initializers = true
csharp_new_line_before_members_in_anonymous_types = true

# Blocks are allowed
csharp_prefer_braces = true:silent
csharp_prefer_simple_using_statement = true:none

# SA1130: Use lambda syntax
dotnet_diagnostic.SA1130.severity = silent

# IDE1006: Naming Styles - StyleCop handles these for us
dotnet_diagnostic.IDE1006.severity = none

dotnet_diagnostic.DOC100.severity = silent
dotnet_diagnostic.DOC104.severity = warning
dotnet_diagnostic.DOC105.severity = warning
dotnet_diagnostic.DOC106.severity = warning
dotnet_diagnostic.DOC107.severity = warning
dotnet_diagnostic.DOC108.severity = warning
dotnet_diagnostic.DOC200.severity = warning
dotnet_diagnostic.DOC202.severity = warning

# CA1062: Validate arguments of public methods
dotnet_diagnostic.CA1062.severity = warning

<<<<<<< HEAD
# IDE0051: Remove unused/unread private member
dotnet_diagnostic.IDE0051.severity = warning
dotnet_diagnostic.IDE0052.severity = warning

# IDE0058: Expression value is never used
dotnet_diagnostic.IDE0058.severity = error

# SA!010: Spacing for []. This doesn't understand C# 12 collection syntax.
dotnet_diagnostic.SA1010.severity = silent

# SA1124: Do not use regions. We use regions for imrpoved readibilty and code folding.
dotnet_diagnostic.SA1124.severity = silent

# SA1129: Do not use default value type constructor. This code uses many struct helpers.
dotnet_diagnostic.SA1129.severity = silent
=======
# CA2016: Forward the CancellationToken parameter
dotnet_diagnostic.CA2016.severity = warning

[*.sln]
indent_style = tab
>>>>>>> 64f87b59
<|MERGE_RESOLUTION|>--- conflicted
+++ resolved
@@ -197,7 +197,6 @@
 # CA1062: Validate arguments of public methods
 dotnet_diagnostic.CA1062.severity = warning
 
-<<<<<<< HEAD
 # IDE0051: Remove unused/unread private member
 dotnet_diagnostic.IDE0051.severity = warning
 dotnet_diagnostic.IDE0052.severity = warning
@@ -213,10 +212,9 @@
 
 # SA1129: Do not use default value type constructor. This code uses many struct helpers.
 dotnet_diagnostic.SA1129.severity = silent
-=======
+
 # CA2016: Forward the CancellationToken parameter
 dotnet_diagnostic.CA2016.severity = warning
 
 [*.sln]
-indent_style = tab
->>>>>>> 64f87b59
+indent_style = tab