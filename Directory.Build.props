--- conflicted
+++ resolved
@@ -37,12 +37,8 @@
   <ItemGroup>
     <PackageReference Include="Microsoft.VisualStudio.Internal.MicroBuild.VisualStudio" Version="$(MicroBuildVersion)" PrivateAssets="all" />
     <PackageReference Include="Microsoft.SourceLink.GitHub" Version="1.1.1" PrivateAssets="all" />
-<<<<<<< HEAD
     <!-- <PackageReference Include="Microsoft.SourceLink.AzureRepos.Git" Version="1.0.0" PrivateAssets="All" /> -->
-    <PackageReference Include="Nerdbank.GitVersioning" Version="3.5.108" PrivateAssets="all" />
-=======
     <PackageReference Include="Nerdbank.GitVersioning" Version="3.5.109" PrivateAssets="all" />
->>>>>>> e16106d6
     <PackageReference Include="Nullable" Version="1.3.1" PrivateAssets="all" />
     <!-- Use the Unstable package ID so that update tools will help us keep it current even though it seems to be ever-unstable lately. -->
     <PackageReference Include="StyleCop.Analyzers.Unstable" Version="1.2.0.435" PrivateAssets="all" />
