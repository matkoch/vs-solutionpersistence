<?xml version="1.0" encoding="utf-8"?>
<Project>
  <!-- https://learn.microsoft.com/nuget/consume-packages/central-package-management -->
  <PropertyGroup>
    <ManagePackageVersionsCentrally>true</ManagePackageVersionsCentrally>
    <CentralPackageTransitivePinningEnabled>true</CentralPackageTransitivePinningEnabled>

    <MicroBuildVersion>2.0.165</MicroBuildVersion>
  </PropertyGroup>
  <ItemGroup>
<<<<<<< HEAD
    <PackageVersion Include="IsExternalInit" Version="1.0.3"  />
    <PackageVersion Include="Microsoft.CodeAnalysis.PublicApiAnalyzers" Version="3.3.4" />
    <PackageVersion Include="Microsoft.IO.Redist" Version="6.0.1" />
    <PackageVersion Include="Microsoft.NET.Test.Sdk" Version="17.10.0" />
=======
    <PackageVersion Include="Microsoft.NET.Test.Sdk" Version="17.11.0" />
>>>>>>> 64f87b59
    <PackageVersion Include="Microsoft.VisualStudio.Internal.MicroBuild.NonShipping" Version="$(MicroBuildVersion)" />
    <PackageVersion Include="System.Memory" Version="4.5.5" />
    <PackageVersion Include="System.Threading.Tasks.Extensions" Version="4.5.4" />
    <PackageVersion Include="xunit.runner.visualstudio" Version="2.8.2" />
    <PackageVersion Include="xunit" Version="2.9.0" />
  </ItemGroup>
  <ItemGroup>
    <GlobalPackageReference Include="CSharpIsNullAnalyzer" Version="0.1.593" />
    <GlobalPackageReference Include="DotNetAnalyzers.DocumentationAnalyzers" Version="1.0.0-beta.59" />
    <GlobalPackageReference Include="Microsoft.VisualStudio.Internal.MicroBuild.VisualStudio" Version="$(MicroBuildVersion)" />
    <GlobalPackageReference Include="Nerdbank.GitVersioning" Version="3.6.141" />
    <GlobalPackageReference Include="Nullable" Version="1.3.1" />
    <GlobalPackageReference Include="StyleCop.Analyzers.Unstable" Version="1.2.0.556" />
  </ItemGroup>
</Project><|MERGE_RESOLUTION|>--- conflicted
+++ resolved
@@ -8,14 +8,10 @@
     <MicroBuildVersion>2.0.165</MicroBuildVersion>
   </PropertyGroup>
   <ItemGroup>
-<<<<<<< HEAD
     <PackageVersion Include="IsExternalInit" Version="1.0.3"  />
     <PackageVersion Include="Microsoft.CodeAnalysis.PublicApiAnalyzers" Version="3.3.4" />
     <PackageVersion Include="Microsoft.IO.Redist" Version="6.0.1" />
-    <PackageVersion Include="Microsoft.NET.Test.Sdk" Version="17.10.0" />
-=======
     <PackageVersion Include="Microsoft.NET.Test.Sdk" Version="17.11.0" />
->>>>>>> 64f87b59
     <PackageVersion Include="Microsoft.VisualStudio.Internal.MicroBuild.NonShipping" Version="$(MicroBuildVersion)" />
     <PackageVersion Include="System.Memory" Version="4.5.5" />
     <PackageVersion Include="System.Threading.Tasks.Extensions" Version="4.5.4" />
