--- conflicted
+++ resolved
@@ -13,15 +13,10 @@
     <PackageVersion Include="Microsoft.IO.Redist" Version="6.0.0" />
     <PackageVersion Include="Microsoft.NET.Test.Sdk" Version="17.10.0" />
     <PackageVersion Include="Microsoft.VisualStudio.Internal.MicroBuild.NonShipping" Version="$(MicroBuildVersion)" />
-<<<<<<< HEAD
     <PackageVersion Include="System.Memory" Version="4.5.5" />
     <PackageVersion Include="System.Threading.Tasks.Extensions" Version="4.5.4" />
-    <PackageVersion Include="xunit.runner.visualstudio" Version="2.8.1" />
-    <PackageVersion Include="xunit" Version="2.8.1" />
-=======
     <PackageVersion Include="xunit.runner.visualstudio" Version="2.8.2" />
     <PackageVersion Include="xunit" Version="2.9.0" />
->>>>>>> 92b244f8
   </ItemGroup>
   <ItemGroup>
     <GlobalPackageReference Include="CSharpIsNullAnalyzer" Version="0.1.593" />
