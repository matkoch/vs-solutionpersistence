parameters:
  windowsPool: Hosted Windows 2019 with VS2019

jobs:
- job: Windows
  pool: ${{ parameters.windowsPool }}
  steps:
  - checkout: self
<<<<<<< HEAD
    clean: true # "all" doesn't work, but "true" does, despite YAML docs
  - template: clear-packagecaches.yml
=======
    clean: true
>>>>>>> 109cb712
  - template: install-dependencies.yml

  - powershell: '& (./azure-pipelines/Get-nbgv.ps1) cloud'
    displayName: Set build number

  - ${{ if eq(variables['system.collectionId'], '011b8bdf-6d56-4f87-be0d-0092136884d9') }}:
    - template: microbuild.before.yml

  - template: dotnet.yml

  - ${{ if eq(variables['system.collectionId'], '011b8bdf-6d56-4f87-be0d-0092136884d9') }}:
    - template: microbuild.after.yml

  - template: expand-template.yml

- job: Linux
  pool:
    vmImage: Ubuntu 16.04
  steps:
  - checkout: self
    clean: true
  - template: install-dependencies.yml
  - template: dotnet.yml
  - template: expand-template.yml

- job: macOS
  pool:
    vmImage: macOS 10.13
  steps:
  - checkout: self
    clean: true
  - template: install-dependencies.yml
  - template: dotnet.yml
  - template: expand-template.yml

- job: WrapUp
  dependsOn:
  - Windows
  - Linux
  - macOS
  pool:
    vmImage: Ubuntu 16.04
  condition: succeededOrFailed()
  steps:
  - checkout: self
    clean: true
  - template: install-dependencies.yml
    parameters:
      initArgs: -NoRestore
  - template: publish-codecoverage.yml
  - template: publish-deployables.yml<|MERGE_RESOLUTION|>--- conflicted
+++ resolved
@@ -6,12 +6,8 @@
   pool: ${{ parameters.windowsPool }}
   steps:
   - checkout: self
-<<<<<<< HEAD
-    clean: true # "all" doesn't work, but "true" does, despite YAML docs
+    clean: true
   - template: clear-packagecaches.yml
-=======
-    clean: true
->>>>>>> 109cb712
   - template: install-dependencies.yml
 
   - powershell: '& (./azure-pipelines/Get-nbgv.ps1) cloud'
