--- conflicted
+++ resolved
@@ -23,10 +23,5 @@
   condition: and(succeeded(), eq(variables['Agent.OS'], 'Windows_NT'))
 
 - script: dotnet build
-<<<<<<< HEAD
   displayName: dotnet build (expanded template)
-  workingDirectory: src
-  condition: and(succeeded(), ne(variables['Agent.OS'], 'Windows_NT'))
-=======
-  displayName: dotnet build (expanded template)
->>>>>>> ce8a3706
+  condition: and(succeeded(), ne(variables['Agent.OS'], 'Windows_NT'))