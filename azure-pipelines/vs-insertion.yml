trigger: none # We only want to trigger manually or based on resources
pr: none

resources:
  repositories:
  - repository: MicroBuildTemplate
    type: git
    name: 1ESPipelineTemplates/MicroBuildTemplate
    ref: refs/tags/release
  pipelines:
  - pipeline: CI
    source: SolutionPersistence
    tags:
    - Real signed
    trigger:
      tags:
      - Real signed
      - auto-insertion

variables:
- template: GlobalVariables.yml

extends:
  template: azure-pipelines/MicroBuild.1ES.Official.yml@MicroBuildTemplate
  parameters:
    sdl:
      sourceAnalysisPool: VSEngSS-MicroBuild2022-1ES

    stages:
    - stage: insertion
      jobs:
      - job: insertion
        displayName: VS insertion
        pool: VSEngSS-MicroBuild2022-1ES
        steps:
        - checkout: none
        - powershell: Write-Host "##vso[build.updatebuildnumber]$(resources.pipeline.CI.runName)"
          displayName: ⚙️ Set pipeline name
        - template: azure-pipelines/release-deployment-prep.yml@self
        - download: CI
          artifact: VSInsertion-Windows
          displayName: 🔻 Download VSInsertion-Windows artifact
        - ${{ if eq(variables['ContainsVsix'], 'true') }}:
          - task: 1ES.MicroBuildVstsDrop@1
            displayName: 🔺 Upload VSTS Drop
            inputs:
              dropFolder: $(Pipeline.Workspace)/CI/VSInsertion-windows/Vsix
              dropName: $(VstsDropNames)
              accessToken: $(System.AccessToken)
        - task: 1ES.PublishNuget@1
          displayName: 📦 Push VS-repo packages to VS feed
          inputs:
            packagesToPush: '$(Pipeline.Workspace)/CI/VSInsertion-Windows/*.nupkg'
            packageParentPath: $(Pipeline.Workspace)/CI/VSInsertion-Windows
            allowPackageConflicts: true
            publishVstsFeed: VS
        - task: MicroBuildInsertVsPayload@5
          displayName: 🏭 Insert VS Payload
          inputs:
            TeamName: $(TeamName)
            TeamEmail: $(TeamEmail)
            InsertionPayloadName: $(Build.Repository.Name) $(Build.BuildNumber)
<<<<<<< HEAD
            InsertionBuildPolicy: Request Perf DDRITs
            InsertionReviewers: $(Build.RequestedFor),VS Core - Solution Experience # Append `,Your team name` (without quotes)
=======
            InsertionBuildPolicies: Request Perf DDRITs
            InsertionReviewers: $(Build.RequestedFor) # Append `,Your team name` (without quotes)
>>>>>>> 62c89782
            AutoCompletePR: true
            AutoCompleteMergeStrategy: Squash
            ShallowClone: true
        - powershell: |
            $contentType = 'application/json';
            $headers = @{ Authorization = 'Bearer $(System.AccessToken)' };
            $rawRequest = @{ daysValid = 365 * 2; definitionId = $(resources.pipeline.CI.pipelineID); ownerId = 'User:$(Build.RequestedForId)'; protectPipeline = $false; runId = $(resources.pipeline.CI.runId) };
            $request = ConvertTo-Json @($rawRequest);
            Write-Host $request
            $uri = "$(System.CollectionUri)$(System.TeamProject)/_apis/build/retention/leases?api-version=6.0-preview.1";
            Invoke-RestMethod -uri $uri -method POST -Headers $headers -ContentType $contentType -Body $request;
          displayName: 🗻 Retain inserted builds<|MERGE_RESOLUTION|>--- conflicted
+++ resolved
@@ -60,13 +60,8 @@
             TeamName: $(TeamName)
             TeamEmail: $(TeamEmail)
             InsertionPayloadName: $(Build.Repository.Name) $(Build.BuildNumber)
-<<<<<<< HEAD
-            InsertionBuildPolicy: Request Perf DDRITs
+            InsertionBuildPolicies: Request Perf DDRITs
             InsertionReviewers: $(Build.RequestedFor),VS Core - Solution Experience # Append `,Your team name` (without quotes)
-=======
-            InsertionBuildPolicies: Request Perf DDRITs
-            InsertionReviewers: $(Build.RequestedFor) # Append `,Your team name` (without quotes)
->>>>>>> 62c89782
             AutoCompletePR: true
             AutoCompleteMergeStrategy: Squash
             ShallowClone: true
