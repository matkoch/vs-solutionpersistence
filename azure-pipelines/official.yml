--- conflicted
+++ resolved
@@ -1,21 +1,5 @@
-<<<<<<< HEAD
-trigger:
-  batch: true
-  branches:
-    include:
-    - main
-    - 'validate/*'
-  paths:
-    exclude:
-    - doc/
-    - '*.md'
-    - .vscode/
-    - azure-pipelines/release.yml
-    - azure-pipelines/vs-insertion.yml
-=======
 trigger: none # We only want to trigger manually or based on a schedule
 pr: none
->>>>>>> 62c89782
 #schedules:
 #- cron: "0 3 * * *" # Daily @ 8 PM PST
 #  displayName: Daily vs-insertion
