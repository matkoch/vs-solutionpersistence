--- conflicted
+++ resolved
@@ -7,34 +7,7 @@
 [![NuGet package](https://img.shields.io/nuget/v/Microsoft.VisualStudio.SolutionPersistence.svg)](https://nuget.org/packages/Microsoft.VisualStudio.SolutionPersistence)
 
 
-<<<<<<< HEAD
 ## Features
-=======
-### Maintaining your repo based on this template
-
-The best way to keep your repo in sync with this template's evolving features and best practices is to periodically merge the template into your repo:
-`
-```ps1
-git fetch
-git checkout origin/main
-.\tools\MergeFrom-Template.ps1
-# resolve any conflicts, then commit the merge commit.
-git push origin -u HEAD
-```
-
-There will frequently be merge conflicts to work out, but they will be easier to resolve than running the `Apply-Template.ps1` script every time, which simply blows away all your local changes with the latest from the template.
-
-If you do not already have Library.Template history in your repo or have never completed a merge before, the above steps may produce errors.
-To get it working the first time, follow these steps:
-
-```ps1
-git remote add libtemplate https://github.com/AArnott/Library.Template.git
-git fetch libtemplate
-```
-
-If the `git merge` step described earlier still fails for you, you may need to artificially create your first merge.
-First, you must have a local clone of Library.Template on your box:
->>>>>>> 23452136
 
 * Serializers for solution files, traditional text based .sln file, and XML based .slnx file.
 * Object model for manipulating file contents in common way.
@@ -59,4 +32,4 @@
 
 ## Trademark
 
-This project may contain trademarks or logos for projects, products, or services. Authorized use of Microsoft trademarks or logos is subject to and must follow Microsoft’s Trademark & Brand Guidelines. Use of Microsoft trademarks or logos in modified versions of this project must not cause confusion or imply Microsoft sponsorship. Any use of third-party trademarks or logos are subject to those third-party’s policies.
+This project may contain trademarks or logos for projects, products, or services. Authorized use of Microsoft trademarks or logos is subject to and must follow Microsoft’s Trademark & Brand Guidelines. Use of Microsoft trademarks or logos in modified versions of this project must not cause confusion or imply Microsoft sponsorship. Any use of third-party trademarks or logos are subject to those third-party’s policies.